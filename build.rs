use anyhow::Result;
use flate2::write::GzEncoder;
use flate2::Compression;
use hex;
use std::env;
use std::fs;
use std::io::prelude::*;
use std::path::Path;
use std::process::{Command, Stdio};

fn compress(binary: Vec<u8>) -> Result<Vec<u8>> {
    let mut writer = GzEncoder::new(Vec::<u8>::with_capacity(binary.len()), Compression::best());
    writer.write_all(&binary)?;
    Ok(writer.finish()?)
}

fn build_alkane(wasm_str: &str, features: Vec<&'static str>) -> Result<()> {
    if features.len() != 0 {
        let _ = Command::new("cargo")
            .env("CARGO_TARGET_DIR", wasm_str)
            .arg("build")
            .arg("--target")
            .arg("wasm32-unknown-unknown")
            .arg("--release")
            .arg("--features")
            .arg(features.join(","))
            .stdout(Stdio::inherit())
            .stderr(Stdio::inherit())
            .spawn()?
            .wait()?;
        Ok(())
    } else {
        Command::new("cargo")
            .env("CARGO_TARGET_DIR", wasm_str)
            .arg("build")
            .arg("--target")
            .arg("wasm32-unknown-unknown")
            .arg("--release")
            .stdout(Stdio::inherit())
            .stderr(Stdio::inherit())
            .spawn()?
            .wait()?;
        Ok(())
    }
}

fn main() {
    let env_var = env::var_os("OUT_DIR").unwrap();
    let base_dir = Path::new(&env_var)
        .parent()
        .unwrap()
        .parent()
        .unwrap()
        .parent()
        .unwrap()
        .parent()
        .unwrap();
    let out_dir = base_dir.join("release");
    let wasm_dir = base_dir.parent().unwrap().join("alkanes");
    fs::create_dir_all(&wasm_dir).unwrap();
    let wasm_str = wasm_dir.to_str().unwrap();
    let write_dir = Path::new(&out_dir)
        .parent()
        .unwrap()
        .parent()
        .unwrap()
        .parent()
        .unwrap()
        .join("src");

<<<<<<< HEAD
    fs::create_dir_all(&write_dir.join("precompiled")).unwrap();
    fs::create_dir_all(&write_dir.join("tests").join("std")).unwrap();
    
    // Use CARGO_MANIFEST_DIR for reliable path resolution
    let crates_dir = if let Ok(manifest_dir) = std::env::var("CARGO_MANIFEST_DIR") {
        Path::new(&manifest_dir).join("alkanes")
    } else {
        out_dir
            .parent()
            .unwrap()
            .parent()
            .unwrap()
            .parent()
            .unwrap()
            .join("alkanes")
    };
    
    eprintln!("Looking for alkanes directory at: {:?}", crates_dir);
    
    // Check if directory exists
    if !crates_dir.exists() {
        eprintln!("Error: alkanes directory not found at {:?}", crates_dir);
        
        // Create empty mod.rs for precompiled directory  
        fs::write(
            &write_dir.join("precompiled").join("mod.rs"),
            "// Auto-generated build modules\n// No alkanes directory found\n"
        ).unwrap();
        return;
    }
    
    std::env::set_current_dir(&crates_dir).unwrap();
    let mods = fs::read_dir(&crates_dir)
        .unwrap()
        .filter_map(|v| {
            let entry = v.ok()?;
            let name = entry.file_name().into_string().ok()?;
            
            // Skip if it's a file
            if !entry.path().is_dir() {
                return None;
            }
            
            // Skip non-alkane directories (build artifacts, etc.)
            if name.starts_with(".") || name == "target" || name == "wasm32-unknown-unknown" || name == "release" || name == "gamba" {
                return None;
            }
            
            let cargo_toml_path = entry.path().join("Cargo.toml");
            if !cargo_toml_path.exists() {
                eprintln!("Skipping {} - no Cargo.toml found", name);
                return None;
            }
            
            Some(name)
        })
        .collect::<Vec<String>>();
        
    eprintln!("Found alkane projects: {:?}", mods);
    
    let built_modules = mods.into_iter()
        .filter_map(|v| -> Option<String> {
            let result = (|| -> Result<String> {
                eprintln!("Building alkane: {}", v);
                let alkane_dir = crates_dir.clone().join(v.clone());
                std::env::set_current_dir(&alkane_dir)?;
                
                // Check if this directory has a valid Cargo.toml with lib target
                let cargo_toml_content = fs::read_to_string("Cargo.toml").unwrap_or_default();
                if !cargo_toml_content.contains("[lib]") && !cargo_toml_content.contains("crate-type") {
                    eprintln!("Skipping {} - not a library crate", v);
                    return Err(anyhow::anyhow!("Not a library crate"));
                }
                
                // Build the alkane to WASM
                build_alkane(wasm_str, vec![])?;
                std::env::set_current_dir(&crates_dir)?;
                
                let subbed = v.clone().replace("-", "_");
                let wasm_path = Path::new(&wasm_str)
                    .join("wasm32-unknown-unknown")
                    .join("release")
                    .join(subbed.clone() + ".wasm");
                    
                if !wasm_path.exists() {
                    eprintln!("Error: WASM file not found at {:?}", wasm_path);
                    eprintln!("Available files in release dir:");
                    let release_dir = Path::new(&wasm_str).join("wasm32-unknown-unknown").join("release");
                    if let Ok(entries) = fs::read_dir(&release_dir) {
                        for entry in entries {
                            if let Ok(entry) = entry {
                                eprintln!("  {:?}", entry.file_name());
                            }
                        }
                    }
                    return Err(anyhow::anyhow!("WASM file not found"));
                }
                
                let f: Vec<u8> = fs::read(&wasm_path)?;
                let compressed: Vec<u8> = compress(f.clone())?;
                fs::write(&Path::new(&wasm_str).join("wasm32-unknown-unknown").join("release").join(subbed.clone() + ".wasm.gz"), &compressed)?;
                let data: String = hex::encode(&f);
                
                let build_file_path = write_dir.join("tests").join("std").join(subbed.clone() + "_build.rs");
                fs::write(
                    &build_file_path,
                    String::from("use hex_lit::hex;\n#[allow(long_running_const_eval)]\npub fn get_bytes() -> Vec<u8> { (&hex!(\"")
                        + data.as_str()
                        + "\")).to_vec() }",
                )?;
                
                eprintln!("Generated build file: {:?}", build_file_path);
                Ok(subbed)
            })();
            
            match result {
                Ok(subbed) => {
                    eprintln!("Successfully built alkane: {} -> {}", v, subbed);
                    Some(subbed)
                },
                Err(e) => {
                    eprintln!("Failed to build {}: {}", v, e);
                    None
                }
            }
        })
        .collect::<Vec<String>>();
        
    eprintln!("Built modules: {:?}", built_modules);
    
    let mod_rs_path = write_dir.join("tests").join("std").join("mod.rs");
    let mod_content = if built_modules.is_empty() {
        "// Auto-generated build modules\n// No alkanes successfully compiled\n".to_string()
    } else {
        built_modules.into_iter()
            .fold(String::from("// Auto-generated build modules\n"), |r, v| {
                r + "pub mod " + v.as_str() + "_build;\n"
            })
    };
    
    fs::write(&mod_rs_path, mod_content).unwrap();
    eprintln!("Generated mod.rs at: {:?}", mod_rs_path);
=======
    // Build factory contract
    std::env::set_current_dir(&crates_dir.join("factory")).unwrap();
    build_alkane(wasm_str, vec![]).unwrap();
    let factory_name = "orbital_wand_factory".to_owned();
    let factory_wasm: Vec<u8> = fs::read(
        &Path::new(&wasm_str)
            .join("wasm32-unknown-unknown")
            .join("release")
            .join(factory_name.clone() + ".wasm"),
    )
    .unwrap();
    let factory_compressed: Vec<u8> = compress(factory_wasm.clone()).unwrap();
    fs::write(
        &Path::new(&wasm_str)
            .join("wasm32-unknown-unknown")
            .join("release")
            .join(factory_name.clone() + ".wasm.gz"),
        &factory_compressed,
    )
    .unwrap();

    // Build wand template contract
    std::env::set_current_dir(&crates_dir.join("wand-template")).unwrap();
    build_alkane(wasm_str, vec![]).unwrap();
    let template_name = "wand_template".to_owned();
    let template_wasm: Vec<u8> = fs::read(
        &Path::new(&wasm_str)
            .join("wasm32-unknown-unknown")
            .join("release")
            .join(template_name.clone() + ".wasm"),
    )
    .unwrap();
    let template_compressed: Vec<u8> = compress(template_wasm.clone()).unwrap();
    fs::write(
        &Path::new(&wasm_str)
            .join("wasm32-unknown-unknown")
            .join("release")
            .join(template_name.clone() + ".wasm.gz"),
        &template_compressed,
    )
    .unwrap();
>>>>>>> c7745f66
}<|MERGE_RESOLUTION|>--- conflicted
+++ resolved
@@ -68,13 +68,12 @@
         .unwrap()
         .join("src");
 
-<<<<<<< HEAD
     fs::create_dir_all(&write_dir.join("precompiled")).unwrap();
     fs::create_dir_all(&write_dir.join("tests").join("std")).unwrap();
     
     // Use CARGO_MANIFEST_DIR for reliable path resolution
     let crates_dir = if let Ok(manifest_dir) = std::env::var("CARGO_MANIFEST_DIR") {
-        Path::new(&manifest_dir).join("alkanes")
+        Path::new(&manifest_dir)
     } else {
         out_dir
             .parent()
@@ -83,175 +82,177 @@
             .unwrap()
             .parent()
             .unwrap()
-            .join("alkanes")
     };
     
-    eprintln!("Looking for alkanes directory at: {:?}", crates_dir);
-    
-    // Check if directory exists
-    if !crates_dir.exists() {
-        eprintln!("Error: alkanes directory not found at {:?}", crates_dir);
-        
-        // Create empty mod.rs for precompiled directory  
-        fs::write(
-            &write_dir.join("precompiled").join("mod.rs"),
-            "// Auto-generated build modules\n// No alkanes directory found\n"
-        ).unwrap();
-        return;
-    }
-    
-    std::env::set_current_dir(&crates_dir).unwrap();
-    let mods = fs::read_dir(&crates_dir)
-        .unwrap()
-        .filter_map(|v| {
-            let entry = v.ok()?;
-            let name = entry.file_name().into_string().ok()?;
+    eprintln!("Base crates directory: {:?}", crates_dir);
+    
+    // Build alkanes/* contracts (our system for extcall fix)
+    let alkanes_dir = crates_dir.join("alkanes");
+    if alkanes_dir.exists() {
+        eprintln!("Building alkanes contracts from: {:?}", alkanes_dir);
+        
+        std::env::set_current_dir(&alkanes_dir).unwrap();
+        let mods = fs::read_dir(&alkanes_dir)
+            .unwrap()
+            .filter_map(|v| {
+                let entry = v.ok()?;
+                let name = entry.file_name().into_string().ok()?;
+                
+                // Skip if it's a file
+                if !entry.path().is_dir() {
+                    return None;
+                }
+                
+                // Skip non-alkane directories (build artifacts, etc.)
+                if name.starts_with(".") || name == "target" || name == "wasm32-unknown-unknown" || name == "release" || name == "gamba" {
+                    return None;
+                }
+                
+                let cargo_toml_path = entry.path().join("Cargo.toml");
+                if !cargo_toml_path.exists() {
+                    eprintln!("Skipping {} - no Cargo.toml found", name);
+                    return None;
+                }
+                
+                Some(name)
+            })
+            .collect::<Vec<String>>();
             
-            // Skip if it's a file
-            if !entry.path().is_dir() {
-                return None;
-            }
-            
-            // Skip non-alkane directories (build artifacts, etc.)
-            if name.starts_with(".") || name == "target" || name == "wasm32-unknown-unknown" || name == "release" || name == "gamba" {
-                return None;
-            }
-            
-            let cargo_toml_path = entry.path().join("Cargo.toml");
-            if !cargo_toml_path.exists() {
-                eprintln!("Skipping {} - no Cargo.toml found", name);
-                return None;
-            }
-            
-            Some(name)
-        })
-        .collect::<Vec<String>>();
-        
-    eprintln!("Found alkane projects: {:?}", mods);
-    
-    let built_modules = mods.into_iter()
-        .filter_map(|v| -> Option<String> {
-            let result = (|| -> Result<String> {
-                eprintln!("Building alkane: {}", v);
-                let alkane_dir = crates_dir.clone().join(v.clone());
-                std::env::set_current_dir(&alkane_dir)?;
-                
-                // Check if this directory has a valid Cargo.toml with lib target
-                let cargo_toml_content = fs::read_to_string("Cargo.toml").unwrap_or_default();
-                if !cargo_toml_content.contains("[lib]") && !cargo_toml_content.contains("crate-type") {
-                    eprintln!("Skipping {} - not a library crate", v);
-                    return Err(anyhow::anyhow!("Not a library crate"));
-                }
-                
-                // Build the alkane to WASM
-                build_alkane(wasm_str, vec![])?;
-                std::env::set_current_dir(&crates_dir)?;
-                
-                let subbed = v.clone().replace("-", "_");
-                let wasm_path = Path::new(&wasm_str)
-                    .join("wasm32-unknown-unknown")
-                    .join("release")
-                    .join(subbed.clone() + ".wasm");
-                    
-                if !wasm_path.exists() {
-                    eprintln!("Error: WASM file not found at {:?}", wasm_path);
-                    eprintln!("Available files in release dir:");
-                    let release_dir = Path::new(&wasm_str).join("wasm32-unknown-unknown").join("release");
-                    if let Ok(entries) = fs::read_dir(&release_dir) {
-                        for entry in entries {
-                            if let Ok(entry) = entry {
-                                eprintln!("  {:?}", entry.file_name());
+        eprintln!("Found alkane projects: {:?}", mods);
+        
+        let built_modules = mods.into_iter()
+            .filter_map(|v| -> Option<String> {
+                let result = (|| -> Result<String> {
+                    eprintln!("Building alkane: {}", v);
+                    let alkane_dir = alkanes_dir.clone().join(v.clone());
+                    std::env::set_current_dir(&alkane_dir)?;
+                    
+                    // Check if this directory has a valid Cargo.toml with lib target
+                    let cargo_toml_content = fs::read_to_string("Cargo.toml").unwrap_or_default();
+                    if !cargo_toml_content.contains("[lib]") && !cargo_toml_content.contains("crate-type") {
+                        eprintln!("Skipping {} - not a library crate", v);
+                        return Err(anyhow::anyhow!("Not a library crate"));
+                    }
+                    
+                    // Build the alkane to WASM
+                    build_alkane(wasm_str, vec![])?;
+                    std::env::set_current_dir(&alkanes_dir)?;
+                    
+                    let subbed = v.clone().replace("-", "_");
+                    let wasm_path = Path::new(&wasm_str)
+                        .join("wasm32-unknown-unknown")
+                        .join("release")
+                        .join(subbed.clone() + ".wasm");
+                        
+                    if !wasm_path.exists() {
+                        eprintln!("Error: WASM file not found at {:?}", wasm_path);
+                        eprintln!("Available files in release dir:");
+                        let release_dir = Path::new(&wasm_str).join("wasm32-unknown-unknown").join("release");
+                        if let Ok(entries) = fs::read_dir(&release_dir) {
+                            for entry in entries {
+                                if let Ok(entry) = entry {
+                                    eprintln!("  {:?}", entry.file_name());
+                                }
                             }
                         }
+                        return Err(anyhow::anyhow!("WASM file not found"));
                     }
-                    return Err(anyhow::anyhow!("WASM file not found"));
-                }
-                
-                let f: Vec<u8> = fs::read(&wasm_path)?;
-                let compressed: Vec<u8> = compress(f.clone())?;
-                fs::write(&Path::new(&wasm_str).join("wasm32-unknown-unknown").join("release").join(subbed.clone() + ".wasm.gz"), &compressed)?;
-                let data: String = hex::encode(&f);
-                
-                let build_file_path = write_dir.join("tests").join("std").join(subbed.clone() + "_build.rs");
-                fs::write(
-                    &build_file_path,
-                    String::from("use hex_lit::hex;\n#[allow(long_running_const_eval)]\npub fn get_bytes() -> Vec<u8> { (&hex!(\"")
-                        + data.as_str()
-                        + "\")).to_vec() }",
-                )?;
-                
-                eprintln!("Generated build file: {:?}", build_file_path);
-                Ok(subbed)
-            })();
+                    
+                    let f: Vec<u8> = fs::read(&wasm_path)?;
+                    let compressed: Vec<u8> = compress(f.clone())?;
+                    fs::write(&Path::new(&wasm_str).join("wasm32-unknown-unknown").join("release").join(subbed.clone() + ".wasm.gz"), &compressed)?;
+                    let data: String = hex::encode(&f);
+                    
+                    let build_file_path = write_dir.join("tests").join("std").join(subbed.clone() + "_build.rs");
+                    fs::write(
+                        &build_file_path,
+                        String::from("use hex_lit::hex;\n#[allow(long_running_const_eval)]\npub fn get_bytes() -> Vec<u8> { (&hex!(\"")
+                            + data.as_str()
+                            + "\")).to_vec() }",
+                    )?;
+                    
+                    eprintln!("Generated build file: {:?}", build_file_path);
+                    Ok(subbed)
+                })();
+                
+                match result {
+                    Ok(subbed) => {
+                        eprintln!("Successfully built alkane: {} -> {}", v, subbed);
+                        Some(subbed)
+                    },
+                    Err(e) => {
+                        eprintln!("Failed to build {}: {}", v, e);
+                        None
+                    }
+                }
+            })
+            .collect::<Vec<String>>();
             
-            match result {
-                Ok(subbed) => {
-                    eprintln!("Successfully built alkane: {} -> {}", v, subbed);
-                    Some(subbed)
-                },
-                Err(e) => {
-                    eprintln!("Failed to build {}: {}", v, e);
-                    None
-                }
-            }
-        })
-        .collect::<Vec<String>>();
-        
-    eprintln!("Built modules: {:?}", built_modules);
-    
-    let mod_rs_path = write_dir.join("tests").join("std").join("mod.rs");
-    let mod_content = if built_modules.is_empty() {
-        "// Auto-generated build modules\n// No alkanes successfully compiled\n".to_string()
-    } else {
-        built_modules.into_iter()
-            .fold(String::from("// Auto-generated build modules\n"), |r, v| {
-                r + "pub mod " + v.as_str() + "_build;\n"
-            })
-    };
-    
-    fs::write(&mod_rs_path, mod_content).unwrap();
-    eprintln!("Generated mod.rs at: {:?}", mod_rs_path);
-=======
-    // Build factory contract
-    std::env::set_current_dir(&crates_dir.join("factory")).unwrap();
-    build_alkane(wasm_str, vec![]).unwrap();
-    let factory_name = "orbital_wand_factory".to_owned();
-    let factory_wasm: Vec<u8> = fs::read(
-        &Path::new(&wasm_str)
-            .join("wasm32-unknown-unknown")
-            .join("release")
-            .join(factory_name.clone() + ".wasm"),
-    )
-    .unwrap();
-    let factory_compressed: Vec<u8> = compress(factory_wasm.clone()).unwrap();
-    fs::write(
-        &Path::new(&wasm_str)
-            .join("wasm32-unknown-unknown")
-            .join("release")
-            .join(factory_name.clone() + ".wasm.gz"),
-        &factory_compressed,
-    )
-    .unwrap();
-
-    // Build wand template contract
-    std::env::set_current_dir(&crates_dir.join("wand-template")).unwrap();
-    build_alkane(wasm_str, vec![]).unwrap();
-    let template_name = "wand_template".to_owned();
-    let template_wasm: Vec<u8> = fs::read(
-        &Path::new(&wasm_str)
-            .join("wasm32-unknown-unknown")
-            .join("release")
-            .join(template_name.clone() + ".wasm"),
-    )
-    .unwrap();
-    let template_compressed: Vec<u8> = compress(template_wasm.clone()).unwrap();
-    fs::write(
-        &Path::new(&wasm_str)
-            .join("wasm32-unknown-unknown")
-            .join("release")
-            .join(template_name.clone() + ".wasm.gz"),
-        &template_compressed,
-    )
-    .unwrap();
->>>>>>> c7745f66
+        eprintln!("Built alkanes modules: {:?}", built_modules);
+        
+        let mod_rs_path = write_dir.join("tests").join("std").join("mod.rs");
+        let mod_content = if built_modules.is_empty() {
+            "// Auto-generated build modules\n// No alkanes successfully compiled\n".to_string()
+        } else {
+            built_modules.into_iter()
+                .fold(String::from("// Auto-generated build modules\n"), |r, v| {
+                    r + "pub mod " + v.as_str() + "_build;\n"
+                })
+        };
+        
+        fs::write(&mod_rs_path, mod_content).unwrap();
+        eprintln!("Generated alkanes mod.rs at: {:?}", mod_rs_path);
+    }
+    
+    // Build factory and wand-template contracts (main branch system)
+    let factory_dir = crates_dir.join("factory");
+    let wand_template_dir = crates_dir.join("wand-template");
+    
+    if factory_dir.exists() {
+        eprintln!("Building factory contract from: {:?}", factory_dir);
+        std::env::set_current_dir(&factory_dir).unwrap();
+        build_alkane(wasm_str, vec![]).unwrap();
+        let factory_name = "orbital_wand_factory".to_owned();
+        let factory_wasm: Vec<u8> = fs::read(
+            &Path::new(&wasm_str)
+                .join("wasm32-unknown-unknown")
+                .join("release")
+                .join(factory_name.clone() + ".wasm"),
+        )
+        .unwrap();
+        let factory_compressed: Vec<u8> = compress(factory_wasm.clone()).unwrap();
+        fs::write(
+            &Path::new(&wasm_str)
+                .join("wasm32-unknown-unknown")
+                .join("release")
+                .join(factory_name.clone() + ".wasm.gz"),
+            &factory_compressed,
+        )
+        .unwrap();
+        eprintln!("Built factory contract: {}", factory_name);
+    }
+
+    if wand_template_dir.exists() {
+        eprintln!("Building wand-template contract from: {:?}", wand_template_dir);
+        std::env::set_current_dir(&wand_template_dir).unwrap();
+        build_alkane(wasm_str, vec![]).unwrap();
+        let template_name = "wand_template".to_owned();
+        let template_wasm: Vec<u8> = fs::read(
+            &Path::new(&wasm_str)
+                .join("wasm32-unknown-unknown")
+                .join("release")
+                .join(template_name.clone() + ".wasm"),
+        )
+        .unwrap();
+        let template_compressed: Vec<u8> = compress(template_wasm.clone()).unwrap();
+        fs::write(
+            &Path::new(&wasm_str)
+                .join("wasm32-unknown-unknown")
+                .join("release")
+                .join(template_name.clone() + ".wasm.gz"),
+            &template_compressed,
+        )
+        .unwrap();
+        eprintln!("Built wand-template contract: {}", template_name);
+    }
 }