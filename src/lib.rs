--- conflicted
+++ resolved
@@ -1,8 +1,5 @@
-<<<<<<< HEAD
 pub mod precompiled;
-#[cfg(test)]
-pub mod tests;
-=======
+
 pub mod orbital_wand;
 pub use orbital_wand::OrbitalWandFactory;
 
@@ -14,8 +11,10 @@
 
 pub mod wand_svg;
 
+#[cfg(test)]
 pub mod tests {
     pub mod std;
     pub mod orbital_wand_integration_test;
-}
->>>>>>> c7745f66
+    pub mod test_basic_forge_clean;
+    pub mod mod;
+}