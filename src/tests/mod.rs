pub mod std;
pub mod orbital_forge_verification_test;
pub mod orbital_integration_test;
pub mod debug_minimal_test;
pub mod test_basic_forge_clean;

<<<<<<< HEAD

// Note: Advanced tests commented out due to API changes
// #[cfg(test)]
// pub mod wand_factory_tests;
//
// #[cfg(test)]
// pub mod wand_utils;
//
// #[cfg(test)]
// pub mod wand_end_to_end_test;
=======
// Comprehensive integration tests
pub mod orbital_wand_integration_test;
>>>>>>> c7745f66
<|MERGE_RESOLUTION|>--- conflicted
+++ resolved
@@ -4,7 +4,8 @@
 pub mod debug_minimal_test;
 pub mod test_basic_forge_clean;
 
-<<<<<<< HEAD
+// Comprehensive integration tests
+pub mod orbital_wand_integration_test;
 
 // Note: Advanced tests commented out due to API changes
 // #[cfg(test)]
@@ -14,8 +15,4 @@
 // pub mod wand_utils;
 //
 // #[cfg(test)]
-// pub mod wand_end_to_end_test;
-=======
-// Comprehensive integration tests
-pub mod orbital_wand_integration_test;
->>>>>>> c7745f66
+// pub mod wand_end_to_end_test;